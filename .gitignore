Example Data *
Example Results *
__pycache__
__*/
dist
*.egg*
*rex*
build*
<<<<<<< HEAD
html
=======
test*ipynb
test*py
html*
testfiles
>>>>>>> d71c53d7
<|MERGE_RESOLUTION|>--- conflicted
+++ resolved
@@ -6,11 +6,7 @@
 *.egg*
 *rex*
 build*
-<<<<<<< HEAD
-html
-=======
 test*ipynb
 test*py
 html*
-testfiles
->>>>>>> d71c53d7
+testfiles