<!-- # <img src="https://user-images.githubusercontent.com/89252165/153070064-4d3fb42e-a5f9-40fd-b856-755d58a52687.svg" width="32"> qpcr -->
<!-- # <img src="./docs/source/qpcr_small.svg" width="25"> qpcr -->

<p align="center">
<img src="./docs/source/qpcr_light.svg" width=60%>
</p>

---

### A python package to analyse qPCR data on single-datasets or high-throughput

[![DOI](https://zenodo.org/badge/398244987.svg)](https://zenodo.org/badge/latestdoi/398244987)
[![Generic badge](https://img.shields.io/badge/made_for-qPCR-yellow.svg)](https://shields.io/)
[![PyPI version](https://badge.fury.io/py/qpcr.svg)](https://badge.fury.io/py/qpcr)
[![CodeFactor](https://www.codefactor.io/repository/github/noahhenrikkleinschmidt/qpcr/badge)](https://www.codefactor.io/repository/github/noahhenrikkleinschmidt/qpcr)
[![Documentation Status](https://readthedocs.org/projects/ansicolortags/badge/?version=latest)](http://qpcr.readthedocs.io/?badge=latest)
[![Downloads](https://static.pepy.tech/personalized-badge/qpcr?period=total&units=international_system&left_color=grey&right_color=orange&left_text=Downloads)](https://pepy.tech/project/qpcr)



This project presents a python package designed to facilitate the analysis of qPCR data through established `Delta-Delta-Ct` analysis. To that end, this module provides a set of processing classes that may be assembled into a fully-fledged analysis pipeline, starting from raw `Ct` values stored in `csv` or `excel` files all the way to finished visualisations of the results. 

User-friendliness and quick and easy workflows were of primary concern during development, so that this module is suitable for both non-experienced users as well as veteran coders. Virtually all steps within the analysis workflow are customizible to allow a streamlined analysis of any given dataset.

The exported results are formatted to be readily imported into other analysis or graphing software.

### Installation
This module can directly be installed via `pip`.

```
pip install qpcr
```
### Qupid Web App
In case you prefer a graphical user interface, `qpcr` offers the *Qupid* web app built with `streamlit`. Qupid provides access to the bulk of qpcr's main features with costumizability to some degree. Qupid is openly available [via streamlit](https://share.streamlit.io/noahhenrikkleinschmidt/qupid/main/src/main.py). Or can be run locally by cloning its [Github repository](https://github.com/NoahHenrikKleinschmidt/Qupid). 

### What does `qpcr` do?
The "core business" that `qpcr` was designed for is `Delta-Delta-Ct` analysis starting from raw Ct values. It offers automated processes to read datafiles, filter out outlier Ct values, compute Delta-Ct, normalise assays against one another, and visualise the results. Hence, `qpcr` offers a full suite for automated Delta-Delta-Ct analyses.
However, even if your analysis is not going to be Delta-Delta-Ct, you may wish to check out how the `qpcr.Readers` might help you faciliate your workflow, as they are streamlined to read diversely structured datafiles contianing both a single and multiple qPCR datasets. 

### Example usage
A very simple analysis may start from a single `excel` file containing data of several qPCR assays, some of which are "assays-of-interest" and some of which are "normalisers" such as 28S rRNA. If we have performed a tiny bit of pre-processing on our datafile, our analysis may look like this:

```python
import qpcr
from qpcr import stats as qstats

myfile = "todays_qPCR_run.xlsx"

# read the datafile
assays, normalisers = qpcr.read(myfile, multi_assay=True, decorator=True)

# we perform Delta-Delta Ct analysis
assays = qpcr.delta_ct(assays)
normalisers = qpcr.delta_ct(normalisers)

results = qpcr.normalise(assays, normalisers)

# at this point we can save our results to a file
results.save("./MyResults/")

# we can perform t-tests to compare the different groups (we can optionally select only specific pairs to compare)
qstats.assaywise_ttests(results, groups=[("wildtype (-)", "wildtype (+)"), ("knockout (-)", "knockout (+)")])

# and generate a preview that already includes the p-values of our t-tests
fig = results.preview()
```

![colorful](./docs/source/resources/demo.png)


### Getting started
For more information about the API, checkout the documentation on [Read the Docs](https://qpcr.readthedocs.io/en/latest/). There you will also find a number of basic tutorials. You can also access the tutorials direcctly as `jupyter notebooks` in the [Examples](https://github.com/NoahHenrikKleinschmidt/qpcr/tree/main/Examples) directory in this repository.

### Customisability
A technical note at this point. At it's core `qpcr` offers very versatile data manipulation through two processing classes called the `qpcr.Analyser` and the `qpcr.Normaliser`. The `qpcr.Analyser` performs actions on a single qPCR datasets / assay stored in a `qpcr.Assay` object (the central data storage unit of the `qpcr` module). 
It is used to perform `Delta-Ct` computation. However, the precise function that it _applies_ to the single Assay is customizable, so there is no restriction as such to what the Analyser will do to an Assay. 

On the other hand the `qpcr.Normaliser` will perform actions on a single Assay using data from a second Assay. It is used to perform normalisation of assays-of-interst against normaliser-assays. However, here too the precise function that is applied to the Assay is customizable.  


#### Citation
<<<<<<< HEAD
Kleinschmidt, N. (2022). qpcr - a python package for easy and versatile qPCR data analysis for small-scale datasets and high-throughput (Version 4.0.0) [Computer software]. https://github.com/NoahHenrikKleinschmidt/qpcr.git
=======
Kleinschmidt, N. (2022). qpcr - a python package for easy and versatile qPCR data analysis for small-scale datasets and high-throughput (Version 4.1.0) [Computer software]. https://github.com/NoahHenrikKleinschmidt/qpcr.git
>>>>>>> 47395894
<|MERGE_RESOLUTION|>--- conflicted
+++ resolved
@@ -79,8 +79,4 @@
 
 
 #### Citation
-<<<<<<< HEAD
-Kleinschmidt, N. (2022). qpcr - a python package for easy and versatile qPCR data analysis for small-scale datasets and high-throughput (Version 4.0.0) [Computer software]. https://github.com/NoahHenrikKleinschmidt/qpcr.git
-=======
-Kleinschmidt, N. (2022). qpcr - a python package for easy and versatile qPCR data analysis for small-scale datasets and high-throughput (Version 4.1.0) [Computer software]. https://github.com/NoahHenrikKleinschmidt/qpcr.git
->>>>>>> 47395894
+Kleinschmidt, N. (2023). qpcr - a python package for easy and versatile qPCR data analysis for small-scale datasets and high-throughput (Version 4.1.0) [Computer software]. https://github.com/NoahHenrikKleinschmidt/qpcr.git
